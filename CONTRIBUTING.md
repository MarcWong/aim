# AIM Contributing Guide

We are really excited that you are interested in contributing to AIM! Before submitting your contribution though, please make sure to take a moment and read through the following instructions and guidelines.


## Extending AIM with New Metrics

AIM has been designed from the ground-up with extensibility in mind. As a result, new metrics can be added with relatively small effort, but there are a few steps that need to be followed.

1. For your metric, create a unique Python package within the AIM backend [metrics](./backend/aim/metrics/) directory. The package name must start with the letter `m`, followed by the subsequent metric number. This is your metric ID. For example, `m7`.
2. Create two empty Python files within your Python package: `__init__.py` and `<YOUR_METRIC_ID>_<YOUR_METRIC_NAME>.py`. For example, `m7_my_metric_name.py`.
3. The latter file is the entry point for your metric and it must implement the `AIMMetricInterface`, specified in the [interfaces.py](./backend/aim/metrics/interfaces.py) file. The easiest way to get started is to copy paste the code from an existing metric file (e.g., `m1/m1_png_file_size.py`) and modify it according to your needs. **Note:** Remember to include extensive documentation to your metric.
4. For testing your metric, create a new Python file within the AIM backend [tests](./backend/tests/metrics/) directory. For example, `test_m7.py`.
5. Implement unit tests within the file. Remember to cover not only basic scenarios, but also various edge cases in your tests. Again, the easiest way to get started is to copy paste the code from an existing unit test file (e.g., `test_m1.py`) and modify it according to your needs. **Note:** You might need to include metric-specific test files within the AIM backend [data](./backend/data/tests/) directory.
6. Run the utility tools to unify and improve code quality (see [Utility Tools](./README.md/#tools))
7. Run the test file (see [Tests](./README.md/#tests)).

In addition to the metric implementation and unit testing, the metric must be registered into the system. This is done by editing the [metrics.json](./metrics.json) file.

First, the metric must be listed in a suitable category under the `categories` key.

**Table 1.** Description of the `categories` entry in `metrics.json`

| Key     | Description |
|:--------|:------------|
| id      | Category ID |
| name    | Category name |
| icon    | Category icon |
| metrics | List of metric IDs belonging to this category |

Second, a new metric entry must be added under the `metrics` key. Each entry’s key is its metric ID.

**Table 2.** Description of the `metrics` entry in `metrics.json`

| Key               | Description |
|:------------------|:------------|
| id                | Metric ID |
| name              | Metric name |
| description       | Metric description |
| evidence          | 1-5 `int`; rating of evidence for this metric |
| relevance         | 1-5 `int`; rating of relevance for this metric |
| speed             | 0-2 `int`; 0=Slow, 1=Medium, 2=Fast |
| visualizationType | `table` or `b64`, table=numerical results, b64=image results |
| references        | List of `references` entries specifying references, see description below |
| results           | List of `results` entries specifying results, see description below |

**Table 3.** Description of the `references` entry in `metrics.json`

| Key      | Description |
|:---------|:------------|
| title    | Reference title |
| url      | Reference URL (e.g., doi) |

**Table 4.** Description of the `results` entry in `metrics.json`

| Key         | Description |
|:------------|:------------|
| id          | Result ID, format is metric ID + underscore + index in the array returned by the metric |
| index       | Index in the metric result array |
| type        | `int`, `float`, or `b64` |
| name        | Result name |
| description | Optional result description. `false` if there is no description |
| scores      | List of `scores` entries specifying scores, see description below |

**Table 5.** Description of the `scores` entry in `metrics.json`

| Key         | Description |
|:------------|:------------|
| id          | Score ID |
| range       | Score range; lower and upper bound |
| description | Score description |
| icon        | Score icon |
| judgmeent   | Score judgment; CSS class name |

<<<<<<< HEAD
Appropriate score ranges can be obtained by running the Evaluator utility app `python evaluator.py -o data/evaluations/ALEXA500/ -p` in the [backend](./backend/) directory). This generates histogram figures for each metric as well as files for evaluation results and statistics. Open the `quantiles.csv` file to see the score ranges of your new metric and set them accordingly in `metrics.json`. In addition, you must format the generated `results.json` file, and use it to replace the [results.json](./frontend/src/assets/results.json) file.
=======
Appropriate score ranges can be obtained by running the Evaluator utility app `python evaluator.py -p` in the [backend](./backend/) directory). This generates histogram figures for each metric as well as files for evaluation results and statistics. Open the `quantiles.csv` file to see the score ranges of your new metric and set them accordingly in `metrics.json`. In addition, you must format the generated `results.json` file, and use it to replace the [results.json](./frontend/src/assets/results.json) file.
>>>>>>> 6fd9d4b3

After adding a new metric, the frontend must be restarted with `npm run dev` for development or recompiled with `npm run build` for production (executed in the [frontend](./frontend/) directory). The backend server must be restarted as well with `python server.py` (executed in the [backend](./backend/) directory). **Note:** Remember to test the AIM web application (incl. your new metric and its dynamically generated histogram) in both docker and dockerless mode.

Finally, append your name to the list of contributors below :)


## Credits

Big thank you to all the people who have already contributed to AIM!

Antti Oulasvirta, Samuli De Pascale, Janin Koch, Thomas Langerak, Jussi Jokinen, Kashyap Todi, Markku Laine, Manoj Kristhombuge, Yuxi Zhu, Aliaksei Miniukovich, Gregorio Palmas, Tino Weinkauf, Ai Nakajima, Valentin Ionita, Morteza Shiripour, and Amir Hossein Kargaran.<|MERGE_RESOLUTION|>--- conflicted
+++ resolved
@@ -72,11 +72,7 @@
 | icon        | Score icon |
 | judgmeent   | Score judgment; CSS class name |
 
-<<<<<<< HEAD
-Appropriate score ranges can be obtained by running the Evaluator utility app `python evaluator.py -o data/evaluations/ALEXA500/ -p` in the [backend](./backend/) directory). This generates histogram figures for each metric as well as files for evaluation results and statistics. Open the `quantiles.csv` file to see the score ranges of your new metric and set them accordingly in `metrics.json`. In addition, you must format the generated `results.json` file, and use it to replace the [results.json](./frontend/src/assets/results.json) file.
-=======
-Appropriate score ranges can be obtained by running the Evaluator utility app `python evaluator.py -p` in the [backend](./backend/) directory). This generates histogram figures for each metric as well as files for evaluation results and statistics. Open the `quantiles.csv` file to see the score ranges of your new metric and set them accordingly in `metrics.json`. In addition, you must format the generated `results.json` file, and use it to replace the [results.json](./frontend/src/assets/results.json) file.
->>>>>>> 6fd9d4b3
+Appropriate score ranges can be obtained by running the Evaluator utility app `python evaluator.py -o data/evaluations/ALEXA_500/ -p` in the [backend](./backend/) directory). This generates histogram figures for each metric as well as files for evaluation results and statistics. Open the `quantiles.csv` file to see the score ranges of your new metric and set them accordingly in `metrics.json`. In addition, you must format the generated `results.json` file, and use it to replace the [results.json](./frontend/src/assets/results.json) file.
 
 After adding a new metric, the frontend must be restarted with `npm run dev` for development or recompiled with `npm run build` for production (executed in the [frontend](./frontend/) directory). The backend server must be restarted as well with `python server.py` (executed in the [backend](./backend/) directory). **Note:** Remember to test the AIM web application (incl. your new metric and its dynamically generated histogram) in both docker and dockerless mode.
 
