{
  "categories": [
    {
      "id": "cp",
      "name": "Colour Perception",
      "icon": "palette",
      "metrics": ["m1", "m3"]
    },
    {
      "id": "pf",
      "name": "Perceptual Fluency",
      "icon": "brain",
<<<<<<< HEAD
      "metrics": ["m2", "m4", "m5", "m6", "m8"]
=======
      "metrics": ["m2", "m4", "m5", "m6", "m7"]
>>>>>>> 6fd9d4b3
    },
    {
      "id": "vg",
      "name": "Visual Guidance",
      "icon": "compass",
      "metrics": []
    },
    {
      "id": "ac",
      "name": "Accessibility",
      "icon": "universal-access",
      "metrics": []
    }
  ],
  "metrics": {
    "m1": {
      "id": "m1",
      "name": "PNG file size",
      "description": "The file size (in bytes) of an image, saved in the PNG format (24-bit per pixel).",
      "evidence": 1,
      "relevance": 2,
      "speed": 2,
      "visualizationType": "table",
      "references": [
        {
          "title": "Miniukovich, A. and De Angeli, A. (2015). Computation of Interface Aesthetics. In Proceedings of the 33rd Annual ACM Conference on Human Factors in Computing Systems (CHI '15), pp. 1163-1172. ACM. doi: https://doi.org/10.1145/2702123.2702575",
          "url": "https://doi.org/10.1145/2702123.2702575"
        },
        {
          "title": "Miniukovich, A. and De Angeli, A. (2014). Visual Impressions of Mobile App Interfaces. In Proceedings of the 8th Nordic Conference on Human-Computer Interaction (NordiCHI '14), pp. 31-40. ACM. doi: https://doi.org/10.1145/2639189.2641219",
          "url": "https://doi.org/10.1145/2639189.2641219"
        },
        {
          "title": "Miniukovich, A. and De Angeli, A. (2014). Quantification of Interface Visual Complexity. In Proceedings of the 2014 International Working Conference on Advanced Visual Interfaces (AVI '14), pp. 153-160. ACM. doi: https://doi.org/10.1145/2598153.2598173",
          "url": "https://doi.org/10.1145/2598153.2598173"
        }
      ],
      "results": [
        {
          "id": "m1_0",
          "index": 0,
          "type": "int",
          "name": "PNG file size in bytes",
          "description": false,
          "scores": [
            {
              "id": "r1",
              "range": [0, 355148],
              "description": "Small",
              "icon": ["far", "check-circle"],
              "judgment": "good"
            },
            {
              "id": "r2",
              "range": [355149, 855811],
              "description": "Fair",
              "icon": [null, null],
              "judgment": "normal"
            },
            {
              "id": "r3",
              "range": [855812, null],
              "description": "Large",
              "icon": ["fas", "exclamation-triangle"],
              "judgment": "bad"
            }
          ]
        }
      ]
    },
    "m2": {
      "id": "m2",
      "name": "JPEG file size",
      "description": "The file size (in bytes) of an image, saved in the JPEG format (image quality 70).",
      "evidence": 2,
      "relevance": 3,
      "speed": 2,
      "visualizationType": "table",
      "references": [
        {
          "title": "Miniukovich, A. and De Angeli, A. (2015). Computation of Interface Aesthetics. In Proceedings of the 33rd Annual ACM Conference on Human Factors in Computing Systems (CHI '15), pp. 1163-1172. ACM. doi: https://doi.org/10.1145/2702123.2702575",
          "url": "https://doi.org/10.1145/2702123.2702575"
        },
        {
          "title": "Miniukovich, A. and De Angeli, A. (2014). Visual Impressions of Mobile App Interfaces. In Proceedings of the 8th Nordic Conference on Human-Computer Interaction (NordiCHI '14), pp. 31-40. ACM. doi: https://doi.org/10.1145/2639189.2641219",
          "url": "https://doi.org/10.1145/2639189.2641219"
        },
        {
          "title": "Miniukovich, A. and De Angeli, A. (2014). Quantification of Interface Visual Complexity. In Proceedings of the 2014 International Working Conference on Advanced Visual Interfaces (AVI '14), pp. 153-160. ACM. doi: https://doi.org/10.1145/2598153.2598173",
          "url": "https://doi.org/10.1145/2598153.2598173"
        },
        {
          "title": "Tuch, A.N., Bargas-Avila, J.A., Opwis, K., and Wilhelm, F.H. (2009). Visual Complexity of Websites: Effects on Users' Experience, Physiology, Performance, and Memory. International Journal of Human-Computer Studies, 67(9), 703-715. doi: https://doi.org/10.1016/j.ijhcs.2009.04.002",
          "url": "https://doi.org/10.1016/j.ijhcs.2009.04.002"
        },
        {
          "title": "Rosenholtz, R., Li, Y., and Nakano, L. (2007). Measuring Visual Clutter. Journal of Vision, 7(2), 1-22. doi: https://doi.org/10.1167/7.2.17",
          "url": "https://doi.org/10.1167/7.2.17"
        }
      ],
      "results": [
        {
          "id": "m2_0",
          "index": 0,
          "type": "int",
          "name": "JPEG file size in bytes",
          "description": false,
          "scores": [
            {
              "id": "r1",
              "range": [0, 84254],
              "description": "Small",
              "icon": ["far", "check-circle"],
              "judgment": "good"
            },
            {
              "id": "r2",
              "range": [84255, 130317],
              "description": "Fair",
              "icon": [null, null],
              "judgment": "normal"
            },
            {
              "id": "r3",
              "range": [130318, null],
              "description": "Large",
              "icon": ["fas", "exclamation-triangle"],
              "judgment": "bad"
            }
          ]
        }
      ]
    },
    "m3": {
      "id": "m3",
      "name": "Distinct RGB values",
      "description": "The number of distinct values in the RGB color space after color reduction; only values covering more than five pixels (for desktop) or two pixels (for mobile) are counted.",
      "evidence": 2,
      "relevance": 2,
      "speed": 2,
      "visualizationType": "table",
      "references": [
        {
          "title": "Miniukovich, A. and De Angeli, A. (2015). Computation of Interface Aesthetics. In Proceedings of the 33rd Annual ACM Conference on Human Factors in Computing Systems (CHI '15), pp. 1163-1172. ACM. doi: https://doi.org/10.1145/2702123.2702575",
          "url": "https://doi.org/10.1145/2702123.2702575"
        },
        {
          "title": "Miniukovich, A. and De Angeli, A. (2014). Visual Impressions of Mobile App Interfaces. In Proceedings of the 8th Nordic Conference on Human-Computer Interaction (NordiCHI '14), pp. 31-40. ACM. doi: https://doi.org/10.1145/2639189.2641219",
          "url": "https://doi.org/10.1145/2639189.2641219"
        },
        {
          "title": "Miniukovich, A. and De Angeli, A. (2014). Quantification of Interface Visual Complexity. In Proceedings of the 2014 International Working Conference on Advanced Visual Interfaces (AVI '14), pp. 153-160. ACM. doi: https://doi.org/10.1145/2598153.2598173",
          "url": "https://doi.org/10.1145/2598153.2598173"
        }
      ],
      "results": [
        {
          "id": "m3_0",
          "index": 0,
          "type": "int",
          "name": "Number of distinct RGB values",
          "description": false,
          "scores": [
            {
              "id": "r1",
              "range": [0, 2713],
              "description": "Colorless",
              "icon": ["far", "check-circle"],
              "judgment": "good"
            },
            {
              "id": "r2",
              "range": [2714, 9763],
              "description": "Fair",
              "icon": [null, null],
              "judgment": "normal"
            },
            {
              "id": "r3",
              "range": [9764, null],
              "description": "Colorful",
              "icon": ["fas", "exclamation-triangle"],
              "judgment": "bad"
            }
          ]
        }
      ]
    },
    "m4": {
      "id": "m4",
      "name": "Contour density",
      "description": "The ratio of contour pixels to all pixels.",
      "evidence": 4,
      "relevance": 3,
      "speed": 2,
      "visualizationType": "table",
      "references": [
        {
          "title": "Miniukovich, A. and De Angeli, A. (2015). Computation of Interface Aesthetics. In Proceedings of the 33rd Annual ACM Conference on Human Factors in Computing Systems (CHI '15), pp. 1163-1172. ACM. doi: https://doi.org/10.1145/2702123.2702575",
          "url": "https://doi.org/10.1145/2702123.2702575"
        },
        {
          "title": "Miniukovich, A. and De Angeli, A. (2014). Visual Impressions of Mobile App Interfaces. In Proceedings of the 8th Nordic Conference on Human-Computer Interaction (NordiCHI '14), pp. 31-40. ACM. doi: https://doi.org/10.1145/2639189.2641219",
          "url": "https://doi.org/10.1145/2639189.2641219"
        },
        {
          "title": "Miniukovich, A. and De Angeli, A. (2014). Quantification of Interface Visual Complexity. In Proceedings of the 2014 International Working Conference on Advanced Visual Interfaces (AVI '14), pp. 153-160. ACM. doi: https://doi.org/10.1145/2598153.2598173",
          "url": "https://doi.org/10.1145/2598153.2598173"
        },
        {
          "title": "Rosenholtz, R., Li, Y., and Nakano, L. (2007). Measuring Visual Clutter. Journal of Vision, 7(2), 1-22. doi: https://doi.org/10.1167/7.2.17",
          "url": "https://doi.org/10.1167/7.2.17"
        }
      ],
      "results": [
        {
          "id": "m4_0",
          "index": 0,
          "type": "float",
          "name": "Contour density",
          "description": false,
          "scores": [
            {
              "id": "r1",
              "range": [0.0, 0.0296],
              "description": "Sparse",
              "icon": ["far", "check-circle"],
              "judgment": "good"
            },
            {
              "id": "r2",
              "range": [0.0297, 0.0494],
              "description": "Fair",
              "icon": [null, null],
              "judgment": "normal"
            },
            {
              "id": "r3",
              "range": [0.0495, 1.0],
              "description": "Dense",
              "icon": ["fas", "exclamation-triangle"],
              "judgment": "bad"
            }
          ]
        }
      ]
    },
    "m5": {
      "id": "m5",
      "name": "Figure-ground contrast",
      "description": "The difference in color or luminance between two adjacent areas.",
      "evidence": 3,
      "relevance": 4,
      "speed": 2,
      "visualizationType": "table",
      "references": [
        {
          "title": "Miniukovich, A. and De Angeli, A. (2015). Computation of Interface Aesthetics. In Proceedings of the 33rd Annual ACM Conference on Human Factors in Computing Systems (CHI '15), pp. 1163-1172. ACM. doi: https://doi.org/10.1145/2702123.2702575",
          "url": "https://doi.org/10.1145/2702123.2702575"
        },
        {
          "title": "Miniukovich, A. and De Angeli, A. (2014). Visual Impressions of Mobile App Interfaces. In Proceedings of the 8th Nordic Conference on Human-Computer Interaction (NordiCHI '14), pp. 31-40. ACM. doi: https://doi.org/10.1145/2639189.2641219",
          "url": "https://doi.org/10.1145/2639189.2641219"
        },
        {
          "title": "Miniukovich, A. and De Angeli, A. (2014). Quantification of Interface Visual Complexity. In Proceedings of the 2014 International Working Conference on Advanced Visual Interfaces (AVI '14), pp. 153-160. ACM. doi: https://doi.org/10.1145/2598153.2598173",
          "url": "https://doi.org/10.1145/2598153.2598173"
        },
        {
          "title": "Reber, R., Wurtz, P., and Zimmermann, T.D. (2004). Exploring \"Fringe\" Consciousness: The Subjective Experience of Perceptual Fluency and its Objective Bases. Consciousness and Cognition, 13(1), 47-60. doi: https://doi.org/10.1016/S1053-8100(03)00049-7",
          "url": "https://doi.org/10.1016/S1053-8100(03)00049-7"
        },
        {
          "title": "Hall, R.H. and Hanna, P. (2004). The Impact of Web Page Text-Background Colour Combinations on Readability, Retention, Aesthetics and Behavioural Intention. Behaviour & Information Technology, 23(3), 183-195. doi: https://doi.org/10.1080/01449290410001669932",
          "url": "https://doi.org/10.1080/01449290410001669932"
        },
        {
          "title": "Reber, R., Winkielman, P., and Schwarz, N. (1998). Effects of Perceptual Fluency on Affective Judgments. Psychological Science, 9(1), 45-48. doi: https://doi.org/10.1111/1467-9280.00008",
          "url": "https://doi.org/10.1111/1467-9280.00008"
        }
      ],
      "results": [
        {
          "id": "m5_0",
          "index": 0,
          "type": "float",
          "name": "Figure-ground contrast",
          "description": false,
          "scores": [
            {
              "id": "r1",
              "range": [0.0, 0.5786],
              "description": "Low",
              "icon": ["fas", "exclamation-triangle"],
              "judgment": "bad"
            },
            {
              "id": "r2",
              "range": [0.5787, 0.6855],
              "description": "Fair",
              "icon": [null, null],
              "judgment": "normal"
            },
            {
              "id": "r3",
              "range": [0.6856, 1.0],
              "description": "High",
              "icon": ["far", "check-circle"],
              "judgment": "good"
            }
          ]
        }
      ]
    },
    "m6": {
      "id": "m6",
      "name": "Contour congestion",
      "description": "The mental effort needed to differentiate spatially proximal lines.",
      "evidence": 3,
      "relevance": 3,
      "speed": 1,
      "visualizationType": "table",
      "references": [
        {
          "title": "Miniukovich, A. and De Angeli, A. (2015). Computation of Interface Aesthetics. In Proceedings of the 33rd Annual ACM Conference on Human Factors in Computing Systems (CHI '15), pp. 1163-1172. ACM. doi: https://doi.org/10.1145/2702123.2702575",
          "url": "https://doi.org/10.1145/2702123.2702575"
        },
        {
          "title": "Miniukovich, A. and De Angeli, A. (2014). Visual Impressions of Mobile App Interfaces. In Proceedings of the 8th Nordic Conference on Human-Computer Interaction (NordiCHI '14), pp. 31-40. ACM. doi: https://doi.org/10.1145/2639189.2641219",
          "url": "https://doi.org/10.1145/2639189.2641219"
        },
        {
          "title": "Miniukovich, A. and De Angeli, A. (2014). Quantification of Interface Visual Complexity. In Proceedings of the 2014 International Working Conference on Advanced Visual Interfaces (AVI '14), pp. 153-160. ACM. doi: https://doi.org/10.1145/2598153.2598173",
          "url": "https://doi.org/10.1145/2598153.2598173"
        },
        {
          "title": "van den Berg, R., Cornelissen, F.W., and Roerdink, J.B.T.M. (2009). A Crowding Model of Visual Clutter. Journal of Vision, 9(4):24, 1-11. doi: https://doi.org/10.1167/9.4.24",
          "url": "https://doi.org/10.1167/9.4.24"
        },
        {
          "title": "Levi, D.M. (2008). Crowding—An Essential Bottleneck for Object Recognition: A Mini-Review. Vision Research, 48(5), 635-654. doi: https://doi.org/10.1016/j.visres.2007.12.009",
          "url": "https://doi.org/10.1016/j.visres.2007.12.009"
        },
        {
          "title": "Wong, N., carpendale, S., and Greenberg, S. (2003). EdgeLens: An Interactive Method for Managing Edge Congestion in Graphs. In Proceedings of IEEE Symposium on Information Visualization (INFOVIS '03), pp. 51-58. IEEE. doi: https://doi.org/10.1109/INFVIS.2003.1249008",
          "url": "https://doi.org/10.1109/INFVIS.2003.1249008"
        }
      ],
      "results": [
        {
          "id": "m6_0",
          "index": 0,
          "type": "float",
          "name": "Contour congestion",
          "description": false,
          "scores": [
            {
              "id": "r1",
              "range": [0.0, 0.6033],
              "description": "Sparse",
              "icon": ["far", "check-circle"],
              "judgment": "good"
            },
            {
              "id": "r2",
              "range": [0.6034, 0.7112],
              "description": "Fair",
              "icon": [null, null],
              "judgment": "normal"
            },
            {
              "id": "r3",
              "range": [0.7113, 1.0],
              "description": "Congested",
              "icon": ["fas", "exclamation-triangle"],
              "judgment": "bad"
            }
          ]
        }
      ]
    },
<<<<<<< HEAD
    "m8": {
      "id": "m8",
      "name": "Feature congestion",
      "description": "This feature congestion measure of clutter makes use of extensive modeling of what makes items in a display visually salient.",
      "evidence": 3,
      "relevance": 3,
      "speed": 0,
=======
    "m7": {
      "id": "m7",
      "name": "Subband entropy",
      "description": "Measure the efficiency with which the image can be encoded while maintaining perceptual image quality.",
      "evidence": 3,
      "relevance": 3,
      "speed": 1,
>>>>>>> 6fd9d4b3
      "visualizationType": "table",
      "references": [
        {
          "title": "Miniukovich, A. and De Angeli, A. (2015). Computation of Interface Aesthetics. In Proceedings of the 33rd Annual ACM Conference on Human Factors in Computing Systems (CHI '15), pp. 1163-1172. ACM. doi: https://doi.org/10.1145/2702123.2702575",
          "url": "https://doi.org/10.1145/2702123.2702575"
        },
        {
          "title": "Miniukovich, A. and De Angeli, A. (2014). Visual Impressions of Mobile App Interfaces. In Proceedings of the 8th Nordic Conference on Human-Computer Interaction (NordiCHI '14), pp. 31-40. ACM. doi: https://doi.org/10.1145/2639189.2641219",
          "url": "https://doi.org/10.1145/2639189.2641219"
        },
        {
          "title": "Miniukovich, A. and De Angeli, A. (2014). Quantification of Interface Visual Complexity. In Proceedings of the 2014 International Working Conference on Advanced Visual Interfaces (AVI '14), pp. 153-160. ACM. doi: https://doi.org/10.1145/2598153.2598173",
          "url": "https://doi.org/10.1145/2598153.2598173"
        },
        {
          "title": "Rosenholtz, R., Li, Y., and Nakano, L. (2007). Measuring Visual Clutter. Journal of Vision, 7(2), 1-22. doi: https://doi.org/10.1167/7.2.17",
          "url": "https://doi.org/10.1167/7.2.17"
<<<<<<< HEAD
        },
        {
          "title": "Rosenholtz, R., Li, Y., Jin, Z., and Mansfield, J. (2006). Feature Congestion: A Measure of Visual Clutter. Journal of Vision, 6(6), 827. doi: https://doi.org/10.1167/6.6.827",
          "url": "https://doi.org/10.1167/6.6.827"
=======
>>>>>>> 6fd9d4b3
        }
      ],
      "results": [
        {
<<<<<<< HEAD
          "id": "m8_0",
          "index": 0,
          "type": "float",
          "name": "Feature congestion",
=======
          "id": "m7_0",
          "index": 0,
          "type": "float",
          "name": "Subband entropy",
>>>>>>> 6fd9d4b3
          "description": false,
          "scores": [
            {
              "id": "r1",
<<<<<<< HEAD
              "range": [0, 3.771],
=======
              "range": [0, 2.7153],
>>>>>>> 6fd9d4b3
              "description": "Good",
              "icon": ["far", "check-circle"],
              "judgment": "good"
            },
            {
              "id": "r2",
<<<<<<< HEAD
              "range": [3.772, 5.5113],
=======
              "range": [2.7154, 3.4693],
>>>>>>> 6fd9d4b3
              "description": "Fair",
              "icon": [null, null],
              "judgment": "normal"
            },
            {
              "id": "r3",
<<<<<<< HEAD
              "range": [5.5114, null],
=======
              "range": [3.4694, null],
>>>>>>> 6fd9d4b3
              "description": "Poor",
              "icon": ["fas", "exclamation-triangle"],
              "judgment": "bad"
            }
          ]
        }
      ]
    }
  }
}<|MERGE_RESOLUTION|>--- conflicted
+++ resolved
@@ -10,11 +10,7 @@
       "id": "pf",
       "name": "Perceptual Fluency",
       "icon": "brain",
-<<<<<<< HEAD
-      "metrics": ["m2", "m4", "m5", "m6", "m8"]
-=======
-      "metrics": ["m2", "m4", "m5", "m6", "m7"]
->>>>>>> 6fd9d4b3
+      "metrics": ["m2", "m4", "m5", "m6", "m7", "m8"]
     },
     {
       "id": "vg",
@@ -396,7 +392,65 @@
         }
       ]
     },
-<<<<<<< HEAD
+    "m7": {
+      "id": "m7",
+      "name": "Subband entropy",
+      "description": "Measure the efficiency with which the image can be encoded while maintaining perceptual image quality.",
+      "evidence": 3,
+      "relevance": 3,
+      "speed": 1,
+      "visualizationType": "table",
+      "references": [
+        {
+          "title": "Miniukovich, A. and De Angeli, A. (2015). Computation of Interface Aesthetics. In Proceedings of the 33rd Annual ACM Conference on Human Factors in Computing Systems (CHI '15), pp. 1163-1172. ACM. doi: https://doi.org/10.1145/2702123.2702575",
+          "url": "https://doi.org/10.1145/2702123.2702575"
+        },
+        {
+          "title": "Miniukovich, A. and De Angeli, A. (2014). Visual Impressions of Mobile App Interfaces. In Proceedings of the 8th Nordic Conference on Human-Computer Interaction (NordiCHI '14), pp. 31-40. ACM. doi: https://doi.org/10.1145/2639189.2641219",
+          "url": "https://doi.org/10.1145/2639189.2641219"
+        },
+        {
+          "title": "Miniukovich, A. and De Angeli, A. (2014). Quantification of Interface Visual Complexity. In Proceedings of the 2014 International Working Conference on Advanced Visual Interfaces (AVI '14), pp. 153-160. ACM. doi: https://doi.org/10.1145/2598153.2598173",
+          "url": "https://doi.org/10.1145/2598153.2598173"
+        },
+        {
+          "title": "Rosenholtz, R., Li, Y., and Nakano, L. (2007). Measuring Visual Clutter. Journal of Vision, 7(2), 1-22. doi: https://doi.org/10.1167/7.2.17",
+          "url": "https://doi.org/10.1167/7.2.17"
+        }
+      ],
+      "results": [
+        {
+          "id": "m7_0",
+          "index": 0,
+          "type": "float",
+          "name": "Subband entropy",
+          "description": false,
+          "scores": [
+            {
+              "id": "r1",
+              "range": [0, 2.7153],
+              "description": "Good",
+              "icon": ["far", "check-circle"],
+              "judgment": "good"
+            },
+            {
+              "id": "r2",
+              "range": [2.7154, 3.4693],
+              "description": "Fair",
+              "icon": [null, null],
+              "judgment": "normal"
+            },
+            {
+              "id": "r3",
+              "range": [3.4694, null],
+              "description": "Poor",
+              "icon": ["fas", "exclamation-triangle"],
+              "judgment": "bad"
+            }
+          ]
+        }
+      ]
+    },
     "m8": {
       "id": "m8",
       "name": "Feature congestion",
@@ -404,15 +458,6 @@
       "evidence": 3,
       "relevance": 3,
       "speed": 0,
-=======
-    "m7": {
-      "id": "m7",
-      "name": "Subband entropy",
-      "description": "Measure the efficiency with which the image can be encoded while maintaining perceptual image quality.",
-      "evidence": 3,
-      "relevance": 3,
-      "speed": 1,
->>>>>>> 6fd9d4b3
       "visualizationType": "table",
       "references": [
         {
@@ -430,59 +475,37 @@
         {
           "title": "Rosenholtz, R., Li, Y., and Nakano, L. (2007). Measuring Visual Clutter. Journal of Vision, 7(2), 1-22. doi: https://doi.org/10.1167/7.2.17",
           "url": "https://doi.org/10.1167/7.2.17"
-<<<<<<< HEAD
         },
         {
           "title": "Rosenholtz, R., Li, Y., Jin, Z., and Mansfield, J. (2006). Feature Congestion: A Measure of Visual Clutter. Journal of Vision, 6(6), 827. doi: https://doi.org/10.1167/6.6.827",
           "url": "https://doi.org/10.1167/6.6.827"
-=======
->>>>>>> 6fd9d4b3
-        }
-      ],
-      "results": [
-        {
-<<<<<<< HEAD
+        }
+      ],
+      "results": [
+        {
           "id": "m8_0",
           "index": 0,
           "type": "float",
           "name": "Feature congestion",
-=======
-          "id": "m7_0",
-          "index": 0,
-          "type": "float",
-          "name": "Subband entropy",
->>>>>>> 6fd9d4b3
-          "description": false,
-          "scores": [
-            {
-              "id": "r1",
-<<<<<<< HEAD
+          "description": false,
+          "scores": [
+            {
+              "id": "r1",
               "range": [0, 3.771],
-=======
-              "range": [0, 2.7153],
->>>>>>> 6fd9d4b3
               "description": "Good",
               "icon": ["far", "check-circle"],
               "judgment": "good"
             },
             {
               "id": "r2",
-<<<<<<< HEAD
               "range": [3.772, 5.5113],
-=======
-              "range": [2.7154, 3.4693],
->>>>>>> 6fd9d4b3
-              "description": "Fair",
-              "icon": [null, null],
-              "judgment": "normal"
-            },
-            {
-              "id": "r3",
-<<<<<<< HEAD
+              "description": "Fair",
+              "icon": [null, null],
+              "judgment": "normal"
+            },
+            {
+              "id": "r3",
               "range": [5.5114, null],
-=======
-              "range": [3.4694, null],
->>>>>>> 6fd9d4b3
               "description": "Poor",
               "icon": ["fas", "exclamation-triangle"],
               "judgment": "bad"
