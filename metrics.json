--- conflicted
+++ resolved
@@ -3,7 +3,7 @@
     {
       "name": "Accessibility",
       "icon": "universal-access",
-      "metrics": []
+      "metrics": ["m23"]
     },
     {
       "name": "Aesthetics",
@@ -16,16 +16,9 @@
       "metrics": ["m1", "m3", "m10", "m11", "m12", "m13", "m14", "m15", "m16", "m17", "m19", "m20"]
     },
     {
-<<<<<<< HEAD
-      "id": "ac",
-      "name": "Accessibility",
-      "icon": "universal-access",
-      "metrics": ["m23"]
-=======
       "name": "Perceptual Fluency",
       "icon": "brain",
       "metrics": ["m2", "m4", "m5", "m6", "m7", "m8", "m9"]
->>>>>>> 684821cd
     }
   ],
   "metrics": {
